#
# Copyright (c) 2019 Intel Corporation
#
# Licensed under the Apache License, Version 2.0 (the "License");
# you may not use this file except in compliance with the License.
# You may obtain a copy of the License at
#
#      http://www.apache.org/licenses/LICENSE-2.0
#
# Unless required by applicable law or agreed to in writing, software
# distributed under the License is distributed on an "AS IS" BASIS,
# WITHOUT WARRANTIES OR CONDITIONS OF ANY KIND, either express or implied.
# See the License for the specific language governing permissions and
# limitations under the License.
#

import copy
import math
import time
import os
import logging
from collections import OrderedDict
import numpy as np
import torch
import torch.nn as nn
import torch.nn.parallel
import torch.backends.cudnn as cudnn
import torch.optim
import torch.utils.data
import torchnet.meter as tnt
import parser
from functools import partial
import argparse
import distiller
import distiller.apputils as apputils
from distiller.data_loggers import *
import distiller.quantization as quantization
import distiller.models as models
from distiller.models import create_model
from distiller.utils import float_range_argparse_checker as float_range

# Logger handle
msglogger = logging.getLogger()


class ClassifierCompressor(object):
    """Base class for applications that want to compress image classifiers.

    This class performs boiler-plate code used in image-classifiers compression:
        - Command-line arguments handling
        - Logger configuration
        - Data loading
        - Checkpoint handling
        - Classifier training, verification and testing
    """
    def __init__(self, args, script_dir):
        self.args = copy.deepcopy(args)
        self._infer_implicit_args(self.args)
        self.logdir = _init_logger(self.args, script_dir)
        _config_determinism(self.args)
        _config_compute_device(self.args)
        
        # Create a couple of logging backends.  TensorBoardLogger writes log files in a format
        # that can be read by Google's Tensor Board.  PythonLogger writes to the Python logger.
        if not self.logdir:
            self.pylogger = self.tflogger = NullLogger()
        else:
            self.tflogger = TensorBoardLogger(msglogger.logdir)
            self.pylogger = PythonLogger(msglogger)
        (self.model, self.compression_scheduler, self.optimizer, 
             self.start_epoch, self.ending_epoch) = _init_learner(self.args)

        # Define loss function (criterion)
        self.criterion = nn.CrossEntropyLoss().to(self.args.device)
        self.train_loader, self.val_loader, self.test_loader = (None, None, None)
        self.activations_collectors = create_activation_stats_collectors(
            self.model, *self.args.activation_stats)
        self.performance_tracker = apputils.SparsityAccuracyTracker(self.args.num_best_scores)
    
    def load_datasets(self):
        """Load the datasets"""
        if not all((self.train_loader, self.val_loader, self.test_loader)):
            self.train_loader, self.val_loader, self.test_loader = load_data(self.args)
        return self.data_loaders

    @property
    def data_loaders(self):
        return self.train_loader, self.val_loader, self.test_loader

    @staticmethod
    def _infer_implicit_args(args):
        # Infer the dataset from the model name
        if not hasattr(args, 'dataset'):
            args.dataset = distiller.apputils.classification_dataset_str_from_arch(args.arch)
        if not hasattr(args, "num_classes"):
            args.num_classes = distiller.apputils.classification_num_classes(args.dataset)
        return args

    @staticmethod
    def mock_args():
        """Generate a Namespace based on default arguments"""
        return ClassifierCompressor._infer_implicit_args(
            init_classifier_compression_arg_parser().parse_args(['fictive_required_arg',]))

    @classmethod
    def mock_classifier(cls):
        return cls(cls.mock_args(), '')

    def train_one_epoch(self, epoch, verbose=True):
        """Train for one epoch"""
        self.load_datasets()

        with collectors_context(self.activations_collectors["train"]) as collectors:
            top1, top5, loss = train(self.train_loader, self.model, self.criterion, self.optimizer, 
                                     epoch, self.compression_scheduler, 
                                     loggers=[self.tflogger, self.pylogger], args=self.args)
            if verbose:
                distiller.log_weights_sparsity(self.model, epoch, [self.tflogger, self.pylogger])
            distiller.log_activation_statistics(epoch, "train", loggers=[self.tflogger],
                                                collector=collectors["sparsity"])
            if self.args.masks_sparsity:
                msglogger.info(distiller.masks_sparsity_tbl_summary(self.model, 
                                                                    self.compression_scheduler))
        return top1, top5, loss

    def train_validate_with_scheduling(self, epoch, validate=True, verbose=True):
        if self.compression_scheduler:
            self.compression_scheduler.on_epoch_begin(epoch)

        top1, top5, loss = self.train_one_epoch(epoch, verbose)
        if validate:
            top1, top5, loss = self.validate_one_epoch(epoch, verbose)

        if self.compression_scheduler:
            self.compression_scheduler.on_epoch_end(epoch, self.optimizer, 
                                                    metrics={'min': loss, 'max': top1})
        return top1, top5, loss

    def validate_one_epoch(self, epoch, verbose=True):
        """Evaluate on validation set"""
        self.load_datasets()
        with collectors_context(self.activations_collectors["valid"]) as collectors:
            top1, top5, vloss = validate(self.val_loader, self.model, self.criterion, 
                                         [self.pylogger], self.args, epoch)
            distiller.log_activation_statistics(epoch, "valid", loggers=[self.tflogger],
                                                collector=collectors["sparsity"])
            save_collectors_data(collectors, msglogger.logdir)

        if verbose:
            stats = ('Performance/Validation/',
            OrderedDict([('Loss', vloss),
                         ('Top1', top1),
                         ('Top5', top5)]))
            distiller.log_training_progress(stats, None, epoch, steps_completed=0,
                                            total_steps=1, log_freq=1, loggers=[self.tflogger])
        return top1, top5, vloss

    def _finalize_epoch(self, epoch, top1, top5):
        # Update the list of top scores achieved so far, and save the checkpoint
        self.performance_tracker.step(self.model, epoch, top1=top1, top5=top5)
        _log_best_scores(self.performance_tracker, msglogger)
        best_score = self.performance_tracker.best_scores()[0]
        is_best = epoch == best_score.epoch
        checkpoint_extras = {'current_top1': top1,
                             'best_top1': best_score.top1,
                             'best_epoch': best_score.epoch}
        if msglogger.logdir:
            apputils.save_checkpoint(epoch, self.args.arch, self.model, optimizer=self.optimizer,
                                     scheduler=self.compression_scheduler, extras=checkpoint_extras,
                                     is_best=is_best, name=self.args.name, dir=msglogger.logdir)

    def run_training_loop(self):
        """Run the main training loop with compression.

        For each epoch:
            train_one_epoch
            validate_one_epoch
            finalize_epoch
        """
        if self.start_epoch >= self.ending_epoch:
            msglogger.error(
                'epoch count is too low, starting epoch is {} but total epochs set to {}'.format(
                self.start_epoch, self.ending_epoch))
            raise ValueError('Epochs parameter is too low. Nothing to do.')

        # Load the datasets lazily
        self.load_datasets()

        self.performance_tracker.reset()
        for epoch in range(self.start_epoch, self.ending_epoch):
            msglogger.info('\n')
            top1, top5, loss = self.train_validate_with_scheduling(epoch)
            self._finalize_epoch(epoch, top1, top5)
        return self.performance_tracker.perf_scores_history

    def validate(self, epoch=-1):
        self.load_datasets()
        return validate(self.val_loader, self.model, self.criterion,
                        [self.tflogger, self.pylogger], self.args, epoch)

    def test(self):
        self.load_datasets()
        return test(self.test_loader, self.model, self.criterion,
                    self.pylogger, self.activations_collectors, args=self.args)


def init_classifier_compression_arg_parser():
    '''Common classifier-compression application command-line arguments.
    '''
    SUMMARY_CHOICES = ['sparsity', 'compute', 'model', 'modules', 'png', 'png_w_params']

    parser = argparse.ArgumentParser(description='Distiller image classification model compression')
    parser.add_argument('data', metavar='DIR', help='path to dataset')
    parser.add_argument('--arch', '-a', metavar='ARCH', default='resnet18', type=lambda s: s.lower(),
                        choices=models.ALL_MODEL_NAMES,
                        help='model architecture: ' +
                        ' | '.join(models.ALL_MODEL_NAMES) +
                        ' (default: resnet18)')
    parser.add_argument('-j', '--workers', default=4, type=int, metavar='N',
                        help='number of data loading workers (default: 4)')
    parser.add_argument('--epochs', type=int, metavar='N', default=90,
                        help='number of total epochs to run (default: 90')
    parser.add_argument('-b', '--batch-size', default=256, type=int,
                        metavar='N', help='mini-batch size (default: 256)')

    optimizer_args = parser.add_argument_group('Optimizer arguments')
    optimizer_args.add_argument('--lr', '--learning-rate', default=0.1,
                    type=float, metavar='LR', help='initial learning rate')
    optimizer_args.add_argument('--momentum', default=0.9, type=float,
                    metavar='M', help='momentum')
    optimizer_args.add_argument('--weight-decay', '--wd', default=1e-4, type=float,
                    metavar='W', help='weight decay (default: 1e-4)')

    parser.add_argument('--print-freq', '-p', default=10, type=int,
                        metavar='N', help='print frequency (default: 10)')
    parser.add_argument('--verbose', '-v', action='store_true', help='Emit debug log messages')

    load_checkpoint_group = parser.add_argument_group('Resuming arguments')
    load_checkpoint_group_exc = load_checkpoint_group.add_mutually_exclusive_group()
    # TODO(barrh): args.deprecated_resume is deprecated since v0.3.1
    load_checkpoint_group_exc.add_argument('--resume', dest='deprecated_resume', default='', type=str,
                        metavar='PATH', help=argparse.SUPPRESS)
    load_checkpoint_group_exc.add_argument('--resume-from', dest='resumed_checkpoint_path', default='',
                        type=str, metavar='PATH',
                        help='path to latest checkpoint. Use to resume paused training session.')
    load_checkpoint_group_exc.add_argument('--exp-load-weights-from', dest='load_model_path',
                        default='', type=str, metavar='PATH',
                        help='path to checkpoint to load weights from (excluding other fields) (experimental)')
    load_checkpoint_group.add_argument('--pretrained', dest='pretrained', action='store_true',
                        help='use pre-trained model')
    load_checkpoint_group.add_argument('--reset-optimizer', action='store_true',
                        help='Flag to override optimizer if resumed from checkpoint. This will reset epochs count.')

    parser.add_argument('-e', '--evaluate', dest='evaluate', action='store_true',
                        help='evaluate model on test set')
    parser.add_argument('--activation-stats', '--act-stats', nargs='+', metavar='PHASE', default=list(),
                        help='collect activation statistics on phases: train, valid, and/or test'
                        ' (WARNING: this slows down training)')
    parser.add_argument('--activation-histograms', '--act-hist',
                        type=float_range(exc_min=True),
                        metavar='PORTION_OF_TEST_SET',
                        help='Run the model in evaluation mode on the specified portion of the test dataset and '
                             'generate activation histograms. NOTE: This slows down evaluation significantly')
    parser.add_argument('--masks-sparsity', dest='masks_sparsity', action='store_true', default=False,
                        help='print masks sparsity table at end of each epoch')
    parser.add_argument('--param-hist', dest='log_params_histograms', action='store_true', default=False,
                        help='log the parameter tensors histograms to file '
                             '(WARNING: this can use significant disk space)')
    parser.add_argument('--summary', type=lambda s: s.lower(), choices=SUMMARY_CHOICES, action='append',
                        help='print a summary of the model, and exit - options: | '.join(SUMMARY_CHOICES))
    parser.add_argument('--export-onnx', action='store', nargs='?', type=str, const='model.onnx', default=None,
                        help='export model to ONNX format')
    parser.add_argument('--compress', dest='compress', type=str, nargs='?', action='store',
                        help='configuration file for pruning the model (default is to use hard-coded schedule)')
    parser.add_argument('--sense', dest='sensitivity', choices=['element', 'filter', 'channel'],
                        type=lambda s: s.lower(), help='test the sensitivity of layers to pruning')
    parser.add_argument('--sense-range', dest='sensitivity_range', type=float, nargs=3, default=[0.0, 0.95, 0.05],
                        help='an optional parameter for sensitivity testing '
                             'providing the range of sparsities to test.\n'
                             'This is equivalent to creating sensitivities = np.arange(start, stop, step)')
    parser.add_argument('--deterministic', '--det', action='store_true',
                        help='Ensure deterministic execution for re-producible results.')
    parser.add_argument('--seed', type=int, default=None,
                        help='seed the PRNG for CPU, CUDA, numpy, and Python')
    parser.add_argument('--gpus', metavar='DEV_ID', default=None,
                        help='Comma-separated list of GPU device IDs to be used '
                             '(default is to use all available devices)')
    parser.add_argument('--cpu', action='store_true', default=False,
                        help='Use CPU only. \n'
                        'Flag not set => uses GPUs according to the --gpus flag value.'
                        'Flag set => overrides the --gpus flag')
    parser.add_argument('--name', '-n', metavar='NAME', default=None, help='Experiment name')
    parser.add_argument('--out-dir', '-o', dest='output_dir', default='logs', help='Path to dump logs and checkpoints')
    parser.add_argument('--validation-split', '--valid-size', '--vs', dest='validation_split',
                        type=float_range(exc_max=True), default=0.1,
                        help='Portion of training dataset to set aside for validation')
    parser.add_argument('--effective-train-size', '--etrs', type=float_range(exc_min=True), default=1.,
                        help='Portion of training dataset to be used in each epoch. '
                             'NOTE: If --validation-split is set, then the value of this argument is applied '
                             'AFTER the train-validation split according to that argument')
    parser.add_argument('--effective-valid-size', '--evs', type=float_range(exc_min=True), default=1.,
                        help='Portion of validation dataset to be used in each epoch. '
                             'NOTE: If --validation-split is set, then the value of this argument is applied '
                             'AFTER the train-validation split according to that argument')
    parser.add_argument('--effective-test-size', '--etes', type=float_range(exc_min=True), default=1.,
                        help='Portion of test dataset to be used in each epoch')
    parser.add_argument('--confusion', dest='display_confusion', default=False, action='store_true',
                        help='Display the confusion matrix')
    parser.add_argument('--num-best-scores', dest='num_best_scores', default=1, type=int,
                        help='number of best scores to track and report (default: 1)')
    parser.add_argument('--load-serialized', dest='load_serialized', action='store_true', default=False,
                        help='Load a model without DataParallel wrapping it')
    parser.add_argument('--thinnify', dest='thinnify', action='store_true', default=False,
                        help='physically remove zero-filters and create a smaller model')
    distiller.quantization.add_post_train_quant_args(parser)
    return parser


def _init_logger(args, script_dir):
    global msglogger
    if script_dir is None or not hasattr(args, "output_dir") or args.output_dir is None:
        msglogger.logdir = None
        return None
    if not os.path.exists(args.output_dir):
        os.makedirs(args.output_dir)
    msglogger = apputils.config_pylogger(os.path.join(script_dir, 'logging.conf'),
                                         args.name, args.output_dir, args.verbose)

    # Log various details about the execution environment.  It is sometimes useful
    # to refer to past experiment executions and this information may be useful.
    apputils.log_execution_env_state(
        filter(None, [args.compress, args.qe_stats_file]),  # remove both None and empty strings
        msglogger.logdir)
    msglogger.debug("Distiller: %s", distiller.__version__)
    return msglogger.logdir


def _config_determinism(args):
    if args.evaluate:
        args.deterministic = True
    
    # Configure some seed (in case we want to reproduce this experiment session)
    if args.seed is None:
        if args.deterministic:
            args.seed = 0
        else:
            args.seed = np.random.randint(1, 100000)

    if args.deterministic:
        distiller.set_deterministic(args.seed) # For experiment reproducability
    else:
        distiller.set_seed(args.seed)
        # Turn on CUDNN benchmark mode for best performance. This is usually "safe" for image
        # classification models, as the input sizes don't change during the run
        # See here: https://discuss.pytorch.org/t/what-does-torch-backends-cudnn-benchmark-do/5936/3
        cudnn.benchmark = True
    msglogger.info("Random seed: %d", args.seed)


def _config_compute_device(args):
    if args.cpu or not torch.cuda.is_available():
        # Set GPU index to -1 if using CPU
        args.device = 'cpu'
        args.gpus = -1
    else:
        args.device = 'cuda'
        if args.gpus is not None:
            try:
                args.gpus = [int(s) for s in args.gpus.split(',')]
            except ValueError:
                raise ValueError('ERROR: Argument --gpus must be a comma-separated list of integers only')
            available_gpus = torch.cuda.device_count()
            for dev_id in args.gpus:
                if dev_id >= available_gpus:
                    raise ValueError('ERROR: GPU device ID {0} requested, but only {1} devices available'
                                     .format(dev_id, available_gpus))
            # Set default device in case the first one on the list != 0
            torch.cuda.set_device(args.gpus[0])


def _init_learner(args):
    # Create the model
    model = create_model(args.pretrained, args.dataset, args.arch,
                         parallel=not args.load_serialized, device_ids=args.gpus)
    compression_scheduler = None

    # TODO(barrh): args.deprecated_resume is deprecated since v0.3.1
    if args.deprecated_resume:
        msglogger.warning('The "--resume" flag is deprecated. Please use "--resume-from=YOUR_PATH" instead.')
        if not args.reset_optimizer:
            msglogger.warning('If you wish to also reset the optimizer, call with: --reset-optimizer')
            args.reset_optimizer = True
        args.resumed_checkpoint_path = args.deprecated_resume

    optimizer = None
    start_epoch = 0

    def default_optimizer(model, args):
        return torch.optim.SGD(model.parameters(),
            lr=args.lr, momentum=args.momentum, weight_decay=args.weight_decay)

    if args.compress:
        optimizer = default_optimizer(model, args)
        # The main use-case for this sample application is CNN compression. Compression
        # requires a compression schedule configuration file in YAML.
        compression_scheduler = distiller.file_config(model, optimizer, args.compress, compression_scheduler,
            (start_epoch-1) if args.resumed_checkpoint_path else None)
        # Model is re-transferred to GPU in case parameters were added (e.g. PACTQuantizer)
        model.to(args.device)
    else:
        compression_scheduler = distiller.CompressionScheduler(model)

    if args.resumed_checkpoint_path:
        model, compression_scheduler, optimizer, start_epoch = apputils.load_checkpoint(
            model, args.resumed_checkpoint_path, model_device=args.device, compression_scheduler=compression_scheduler)
        if compression_scheduler.quantization_policy is not None:
            compression_scheduler.quantization_policy.quantizer.update_optimizer(optimizer)
    elif args.load_model_path:
        model = apputils.load_lean_checkpoint(model, args.load_model_path, model_device=args.device)
    if args.reset_optimizer:
        start_epoch = 0
        if optimizer is not None:
            optimizer = None
            msglogger.info('\nreset_optimizer flag set: Overriding resumed optimizer and resetting epoch count to 0')

    if optimizer is None:
        optimizer = default_optimizer(model, args)
        msglogger.debug('Optimizer Type: %s', type(optimizer))
        msglogger.debug('Optimizer Args: %s', optimizer.defaults)

<<<<<<< HEAD
    ending_epoch = args.epochs
    if start_epoch >= ending_epoch:
        msglogger.error(
            'epoch count is too low, starting epoch is {} but total epochs set to {}'.format(
            start_epoch, ending_epoch))
        raise ValueError('Epochs parameter is too low. Nothing to do.')
    return model, compression_scheduler, optimizer, start_epoch, ending_epoch
=======
    if args.compress:
        # The main use-case for this sample application is CNN compression. Compression
        # requires a compression schedule configuration file in YAML.
        compression_scheduler = distiller.file_config(model, optimizer, args.compress, compression_scheduler,
            (start_epoch-1) if args.resumed_checkpoint_path else None)
        # Model is re-transferred to GPU in case parameters were added (e.g. PACTQuantizer)
        model.to(args.device)
    elif compression_scheduler is None:
        compression_scheduler = distiller.CompressionScheduler(model)

    return model, compression_scheduler, optimizer, start_epoch, args.epochs
>>>>>>> 0520ffaf


def create_activation_stats_collectors(model, *phases):
    """Create objects that collect activation statistics.

    This is a utility function that creates two collectors:
    1. Fine-grade sparsity levels of the activations
    2. L1-magnitude of each of the activation channels

    Args:
        model - the model on which we want to collect statistics
        phases - the statistics collection phases: train, valid, and/or test

    WARNING! Enabling activation statsitics collection will significantly slow down training!
    """
    class missingdict(dict):
        """This is a little trick to prevent KeyError"""
        def __missing__(self, key):
            return None  # note, does *not* set self[key] - we don't want defaultdict's behavior

    genCollectors = lambda: missingdict({
        "sparsity":      SummaryActivationStatsCollector(model, "sparsity",
                                                         lambda t: 100 * distiller.utils.sparsity(t)),
        "l1_channels":   SummaryActivationStatsCollector(model, "l1_channels",
                                                         distiller.utils.activation_channels_l1),
        "apoz_channels": SummaryActivationStatsCollector(model, "apoz_channels",
                                                         distiller.utils.activation_channels_apoz),
        "mean_channels": SummaryActivationStatsCollector(model, "mean_channels",
                                                         distiller.utils.activation_channels_means),
        "records":       RecordsActivationStatsCollector(model, classes=[torch.nn.Conv2d])
    })

    return {k: (genCollectors() if k in phases else missingdict())
            for k in ('train', 'valid', 'test')}


def save_collectors_data(collectors, directory):
    """Utility function that saves all activation statistics to disk.

    File type and format of contents are collector-specific.
    """
    for name, collector in collectors.items():
        msglogger.info('Saving data for collector {}...'.format(name))
        file_path = collector.save(os.path.join(directory, name))
        msglogger.info("Saved to {}".format(file_path))


def load_data(args, fixed_subset=False, sequential=False, load_train=True, load_val=True, load_test=True):
    train_loader, val_loader, test_loader, _ =  apputils.load_data(args.dataset, 
                              os.path.expanduser(args.data), args.batch_size,
                              args.workers, args.validation_split, args.deterministic,
                              args.effective_train_size, args.effective_valid_size, args.effective_test_size,
                              fixed_subset, sequential)
    msglogger.info('Dataset sizes:\n\ttraining=%d\n\tvalidation=%d\n\ttest=%d',
                   len(train_loader.sampler), len(val_loader.sampler), len(test_loader.sampler))

    loaders = (train_loader, val_loader, test_loader)
    flags = (load_train, load_val, load_test)
    loaders = [loaders[i] for i, flag in enumerate(flags) if flag]
    
    if len(loaders) == 1:
        # Unpack the list for convenience
        loaders = loaders[0]
    return loaders


def early_exit_mode(args):
    return hasattr(args, 'earlyexit_lossweights') and args.earlyexit_lossweights


def train(train_loader, model, criterion, optimizer, epoch,
          compression_scheduler, loggers, args):
    """Training-with-compression loop for one epoch.
    
    For each training step in epoch:
        compression_scheduler.on_minibatch_begin(epoch)
        output = model(input)
        loss = criterion(output, target)
        compression_scheduler.before_backward_pass(epoch)
        loss.backward()
        compression_scheduler.before_parameter_optimization(epoch)
        optimizer.step()
        compression_scheduler.on_minibatch_end(epoch)
    """
    def _log_training_progress():
        # Log some statistics
        errs = OrderedDict()
        if not early_exit_mode(args):
            errs['Top1'] = classerr.value(1)
            errs['Top5'] = classerr.value(5)
        else:
            # For Early Exit case, the Top1 and Top5 stats are computed for each exit.
            for exitnum in range(args.num_exits):
                errs['Top1_exit' + str(exitnum)] = args.exiterrors[exitnum].value(1)
                errs['Top5_exit' + str(exitnum)] = args.exiterrors[exitnum].value(5)

        stats_dict = OrderedDict()
        for loss_name, meter in losses.items():
            stats_dict[loss_name] = meter.mean
        stats_dict.update(errs)
        stats_dict['LR'] = optimizer.param_groups[0]['lr']
        stats_dict['Time'] = batch_time.mean
        stats = ('Performance/Training/', stats_dict)

        params = model.named_parameters() if args.log_params_histograms else None
        distiller.log_training_progress(stats,
                                        params,
                                        epoch, steps_completed,
                                        steps_per_epoch, args.print_freq,
                                        loggers)

    OVERALL_LOSS_KEY = 'Overall Loss'
    OBJECTIVE_LOSS_KEY = 'Objective Loss'

    losses = OrderedDict([(OVERALL_LOSS_KEY, tnt.AverageValueMeter()),
                          (OBJECTIVE_LOSS_KEY, tnt.AverageValueMeter())])

    classerr = tnt.ClassErrorMeter(accuracy=True, topk=(1, 5))
    batch_time = tnt.AverageValueMeter()
    data_time = tnt.AverageValueMeter()

    # For Early Exit, we define statistics for each exit, so
    # `exiterrors` is analogous to `classerr` in the non-Early Exit case
    if early_exit_mode(args):
        args.exiterrors = []
        for exitnum in range(args.num_exits):
            args.exiterrors.append(tnt.ClassErrorMeter(accuracy=True, topk=(1, 5)))

    total_samples = len(train_loader.sampler)
    batch_size = train_loader.batch_size
    steps_per_epoch = math.ceil(total_samples / batch_size)
    msglogger.info('Training epoch: %d samples (%d per mini-batch)', total_samples, batch_size)

    # Switch to train mode
    model.train()
    acc_stats = []
    end = time.time()
    for train_step, (inputs, target) in enumerate(train_loader):
        # Measure data loading time
        data_time.add(time.time() - end)
        inputs, target = inputs.to(args.device), target.to(args.device)

        # Execute the forward phase, compute the output and measure loss
        if compression_scheduler:
            compression_scheduler.on_minibatch_begin(epoch, train_step, steps_per_epoch, optimizer)

        if not hasattr(args, 'kd_policy') or args.kd_policy is None:
            output = model(inputs)
        else:
            output = args.kd_policy.forward(inputs)

        if not early_exit_mode(args):
            loss = criterion(output, target)
            # Measure accuracy
            classerr.add(output.detach(), target)
            acc_stats.append([classerr.value(1), classerr.value(5)])
        else:
            # Measure accuracy and record loss
            classerr.add(output[args.num_exits-1].detach(), target) # add the last exit (original exit)
            loss = earlyexit_loss(output, target, criterion, args)
        # Record loss
        losses[OBJECTIVE_LOSS_KEY].add(loss.item())

        if compression_scheduler:
            # Before running the backward phase, we allow the scheduler to modify the loss
            # (e.g. add regularization loss)
            agg_loss = compression_scheduler.before_backward_pass(epoch, train_step, steps_per_epoch, loss,
                                                                  optimizer=optimizer, return_loss_components=True)
            loss = agg_loss.overall_loss
            losses[OVERALL_LOSS_KEY].add(loss.item())

            for lc in agg_loss.loss_components:
                if lc.name not in losses:
                    losses[lc.name] = tnt.AverageValueMeter()
                losses[lc.name].add(lc.value.item())
        else:
            losses[OVERALL_LOSS_KEY].add(loss.item())

        # Compute the gradient and do SGD step
        optimizer.zero_grad()
        loss.backward()
        if compression_scheduler:
            compression_scheduler.before_parameter_optimization(epoch, train_step, steps_per_epoch, optimizer)
        optimizer.step()
        if compression_scheduler:
            compression_scheduler.on_minibatch_end(epoch, train_step, steps_per_epoch, optimizer)

        # measure elapsed time
        batch_time.add(time.time() - end)
        steps_completed = (train_step+1)

        if steps_completed % args.print_freq == 0:
            _log_training_progress()

        end = time.time()
    #return acc_stats
    # NOTE: this breaks previous behavior, which returned a history of (top1, top5) values
    return classerr.value(1), classerr.value(5), losses[OVERALL_LOSS_KEY]


def validate(val_loader, model, criterion, loggers, args, epoch=-1):
    """Model validation"""
    if epoch > -1:
        msglogger.info('--- validate (epoch=%d)-----------', epoch)
    else:
        msglogger.info('--- validate ---------------------')
    return _validate(val_loader, model, criterion, loggers, args, epoch)


def test(test_loader, model, criterion, loggers=None, activations_collectors=None, args=None):
    """Model Test"""
    msglogger.info('--- test ---------------------')
    if args is None:
        args = ClassifierCompressor.mock_args()
    if activations_collectors is None:
        activations_collectors = create_activation_stats_collectors(model, None)

    with collectors_context(activations_collectors["test"]) as collectors:
        top1, top5, lossses = _validate(test_loader, model, criterion, loggers, args)
        distiller.log_activation_statistics(-1, "test", loggers, collector=collectors['sparsity'])
        save_collectors_data(collectors, msglogger.logdir)
    return top1, top5, lossses


# Temporary patch until we refactor early-exit handling
def _is_earlyexit(args):
    return hasattr(args, 'earlyexit_thresholds') and args.earlyexit_thresholds


def _validate(data_loader, model, criterion, loggers, args, epoch=-1):
    def _log_validation_progress():
        if not _is_earlyexit(args):
            stats_dict = OrderedDict([('Loss', losses['objective_loss'].mean),
                                      ('Top1', classerr.value(1)),
                                      ('Top5', classerr.value(5))])
        else:
            stats_dict = OrderedDict()
            for exitnum in range(args.num_exits):
                la_string = 'LossAvg' + str(exitnum)
                stats_dict[la_string] = args.losses_exits[exitnum].mean
                # Because of the nature of ClassErrorMeter, if an exit is never taken during the batch,
                # then accessing the value(k) will cause a divide by zero. So we'll build the OrderedDict
                # accordingly and we will not print for an exit error when that exit is never taken.
                if args.exit_taken[exitnum]:
                    t1 = 'Top1_exit' + str(exitnum)
                    t5 = 'Top5_exit' + str(exitnum)
                    stats_dict[t1] = args.exiterrors[exitnum].value(1)
                    stats_dict[t5] = args.exiterrors[exitnum].value(5)
        stats = ('Performance/Validation/', stats_dict)
        distiller.log_training_progress(stats, None, epoch, steps_completed,
                                        total_steps, args.print_freq, loggers)

    """Execute the validation/test loop."""
    losses = {'objective_loss': tnt.AverageValueMeter()}
    classerr = tnt.ClassErrorMeter(accuracy=True, topk=(1, 5))

    if _is_earlyexit(args):
        # for Early Exit, we have a list of errors and losses for each of the exits.
        args.exiterrors = []
        args.losses_exits = []
        for exitnum in range(args.num_exits):
            args.exiterrors.append(tnt.ClassErrorMeter(accuracy=True, topk=(1, 5)))
            args.losses_exits.append(tnt.AverageValueMeter())
        args.exit_taken = [0] * args.num_exits

    batch_time = tnt.AverageValueMeter()
    total_samples = len(data_loader.sampler)
    batch_size = data_loader.batch_size
    if args.display_confusion:
        confusion = tnt.ConfusionMeter(args.num_classes)
    total_steps = total_samples / batch_size
    msglogger.info('%d samples (%d per mini-batch)', total_samples, batch_size)

    # Switch to evaluation mode
    model.eval()

    end = time.time()
    with torch.no_grad():
        for validation_step, (inputs, target) in enumerate(data_loader):
            inputs, target = inputs.to(args.device), target.to(args.device)
            # compute output from model
            output = model(inputs)

            if not _is_earlyexit(args):
                # compute loss
                loss = criterion(output, target)
                # measure accuracy and record loss
                losses['objective_loss'].add(loss.item())
                classerr.add(output.detach(), target)
                if args.display_confusion:
                    confusion.add(output.detach(), target)
            else:
                earlyexit_validate_loss(output, target, criterion, args)

            # measure elapsed time
            batch_time.add(time.time() - end)
            end = time.time()

            steps_completed = (validation_step+1)
            if steps_completed % args.print_freq == 0:
                _log_validation_progress()

    if not _is_earlyexit(args):
        msglogger.info('==> Top1: %.3f    Top5: %.3f    Loss: %.3f\n',
                       classerr.value()[0], classerr.value()[1], losses['objective_loss'].mean)

        if args.display_confusion:
            msglogger.info('==> Confusion:\n%s\n', str(confusion.value()))
        return classerr.value(1), classerr.value(5), losses['objective_loss'].mean
    else:
        total_top1, total_top5, losses_exits_stats = earlyexit_validate_stats(args)
        return total_top1, total_top5, losses_exits_stats[args.num_exits-1]


def earlyexit_loss(output, target, criterion, args):
    """Compute the weighted sum of the exits losses

    Note that the last exit is the original exit of the model (i.e. the
    exit that traverses the entire network.
    """
    weighted_loss = 0
    sum_lossweights = sum(args.earlyexit_lossweights)
    assert sum_lossweights < 1
    for exitnum in range(args.num_exits-1):
        if output[exitnum] is None:
            continue
        exit_loss = criterion(output[exitnum], target)
        weighted_loss += args.earlyexit_lossweights[exitnum] * exit_loss
        args.exiterrors[exitnum].add(output[exitnum].detach(), target)
    # handle final exit
    weighted_loss += (1.0 - sum_lossweights) * criterion(output[args.num_exits-1], target)
    args.exiterrors[args.num_exits-1].add(output[args.num_exits-1].detach(), target)
    return weighted_loss


def earlyexit_validate_loss(output, target, criterion, args):
    # We need to go through each sample in the batch itself - in other words, we are
    # not doing batch processing for exit criteria - we do this as though it were batch size of 1,
    # but with a grouping of samples equal to the batch size.
    # Note that final group might not be a full batch - so determine actual size.
    this_batch_size = target.size(0)
    earlyexit_validate_criterion = nn.CrossEntropyLoss(reduce=False).to(args.device)

    for exitnum in range(args.num_exits):
        # calculate losses at each sample separately in the minibatch.
        args.loss_exits[exitnum] = earlyexit_validate_criterion(output[exitnum], target)
        # for batch_size > 1, we need to reduce this down to an average over the batch
        args.losses_exits[exitnum].add(torch.mean(args.loss_exits[exitnum]).cpu())

    for batch_index in range(this_batch_size):
        earlyexit_taken = False
        # take the exit using CrossEntropyLoss as confidence measure (lower is more confident)
        for exitnum in range(args.num_exits - 1):
            if args.loss_exits[exitnum][batch_index] < args.earlyexit_thresholds[exitnum]:
                # take the results from early exit since lower than threshold
                args.exiterrors[exitnum].add(torch.tensor(np.array(output[exitnum].data[batch_index].cpu(), ndmin=2)),
                                             torch.full([1], target[batch_index], dtype=torch.long))
                args.exit_taken[exitnum] += 1
                earlyexit_taken = True
                break                    # since exit was taken, do not affect the stats of subsequent exits
        # this sample does not exit early and therefore continues until final exit
        if not earlyexit_taken:
            exitnum = args.num_exits - 1
            args.exiterrors[exitnum].add(torch.tensor(np.array(output[exitnum].data[batch_index].cpu(), ndmin=2)),
                                         torch.full([1], target[batch_index], dtype=torch.long))
            args.exit_taken[exitnum] += 1


def earlyexit_validate_stats(args):
    # Print some interesting summary stats for number of data points that could exit early
    top1k_stats = [0] * args.num_exits
    top5k_stats = [0] * args.num_exits
    losses_exits_stats = [0] * args.num_exits
    sum_exit_stats = 0
    for exitnum in range(args.num_exits):
        if args.exit_taken[exitnum]:
            sum_exit_stats += args.exit_taken[exitnum]
            msglogger.info("Exit %d: %d", exitnum, args.exit_taken[exitnum])
            top1k_stats[exitnum] += args.exiterrors[exitnum].value(1)
            top5k_stats[exitnum] += args.exiterrors[exitnum].value(5)
            losses_exits_stats[exitnum] += args.losses_exits[exitnum].mean
    for exitnum in range(args.num_exits):
        if args.exit_taken[exitnum]:
            msglogger.info("Percent Early Exit %d: %.3f", exitnum,
                           (args.exit_taken[exitnum]*100.0) / sum_exit_stats)
    total_top1 = 0
    total_top5 = 0
    for exitnum in range(args.num_exits):
        total_top1 += (top1k_stats[exitnum] * (args.exit_taken[exitnum] / sum_exit_stats))
        total_top5 += (top5k_stats[exitnum] * (args.exit_taken[exitnum] / sum_exit_stats))
        msglogger.info("Accuracy Stats for exit %d: top1 = %.3f, top5 = %.3f", exitnum, top1k_stats[exitnum], top5k_stats[exitnum])
    msglogger.info("Totals for entire network with early exits: top1 = %.3f, top5 = %.3f", total_top1, total_top5)
    return total_top1, total_top5, losses_exits_stats


def evaluate_model(test_loader, model, criterion, loggers, activations_collectors=None, args=None, scheduler=None):
    # This sample application can be invoked to evaluate the accuracy of your model on
    # the test dataset.
    # You can optionally quantize the model to 8-bit integer before evaluation.
    # For example:
    # python3 compress_classifier.py --arch resnet20_cifar  ../data.cifar10 -p=50 --resume-from=checkpoint.pth.tar --evaluate

    if not isinstance(loggers, list):
        loggers = [loggers]

    if not args.quantize_eval:
        return test(test_loader, model, criterion, loggers, activations_collectors, args=args)
    else:
        return quantize_and_test_model(test_loader, model, criterion, args, loggers,
                                       scheduler=scheduler, save_flag=True)


def quantize_and_test_model(test_loader, model, criterion, args, loggers=None, scheduler=None, save_flag=True):
    """Collect stats using test_loader (when stats file is absent),

    clone the model and quantize the clone, and finally, test it.
    args.device is allowed to differ from the model's device.
    When args.qe_calibration is set to None, uses 0.05 instead.

    scheduler - pass scheduler to store it in checkpoint
    save_flag - defaults to save both quantization statistics and checkpoint.
    """
    if not (args.qe_dynamic or args.qe_stats_file or args.qe_config_file):
        args_copy = copy.deepcopy(args)
        args_copy.qe_calibration = args.qe_calibration if args.qe_calibration is not None else 0.05

        # set stats into args stats field
        args.qe_stats_file = acts_quant_stats_collection(
            model, criterion, loggers, args_copy, save_to_file=save_flag)

    args_qe = copy.deepcopy(args)
    if args.device == 'cpu':
        # NOTE: Even though args.device is CPU, we allow here that model is not in CPU.
        qe_model = distiller.make_non_parallel_copy(model).cpu()
    else:
        qe_model = copy.deepcopy(model).to(args.device)

    quantizer = quantization.PostTrainLinearQuantizer.from_args(qe_model, args_qe)
    quantizer.prepare_model(distiller.get_dummy_input(input_shape=model.input_shape))

    test_res = test(test_loader, qe_model, criterion, loggers, args=args_qe)

    if save_flag:
        checkpoint_name = 'quantized'
        apputils.save_checkpoint(0, args_qe.arch, qe_model, scheduler=scheduler,
            name='_'.join([args_qe.name, checkpoint_name]) if args_qe.name else checkpoint_name,
            dir=msglogger.logdir, extras={'quantized_top1': test_res[0]})

    del qe_model
    return test_res


def acts_quant_stats_collection(model, criterion, loggers, args, test_loader=None, save_to_file=False):
    msglogger.info('Collecting quantization calibration stats based on {:.1%} of test dataset'
                   .format(args.qe_calibration))
    if test_loader is None:
        tmp_args = copy.deepcopy(args)
        tmp_args.effective_test_size = tmp_args.qe_calibration
        test_loader = load_data(tmp_args, fixed_subset=True, load_train=False, load_val=False)
    test_fn = partial(test, test_loader=test_loader, criterion=criterion,
                      loggers=loggers, args=args, activations_collectors=None)
    with distiller.get_nonparallel_clone_model(model) as cmodel:
        return collect_quant_stats(cmodel, test_fn, classes=None,
                                   inplace_runtime_check=True, disable_inplace_attrs=True,
                                   save_dir=msglogger.logdir if save_to_file else None)


def acts_histogram_collection(model, criterion, loggers, args):
    msglogger.info('Collecting activation histograms based on {:.1%} of test dataset'
                   .format(args.activation_histograms))
    model = distiller.utils.make_non_parallel_copy(model)
    args.effective_test_size = args.activation_histograms
    test_loader = load_data(args, fixed_subset=True, load_train=False, load_val=False)
    test_fn = partial(test, test_loader=test_loader, criterion=criterion,
                      loggers=loggers, args=args, activations_collectors=None)
    collect_histograms(model, test_fn, save_dir=msglogger.logdir,
                       classes=None, nbins=2048, save_hist_imgs=True)


def _log_best_scores(performance_tracker, logger, how_many=-1):
    """Utility to log the best scores.

    This function is currently written for pruning use-cases, but can be generalized.
    """
    assert isinstance(performance_tracker, (apputils.SparsityAccuracyTracker))
    if how_many < 1:
        how_many = performance_tracker.max_len
    how_many = min(how_many, performance_tracker.max_len)
    best_scores = performance_tracker.best_scores(how_many)
    for score in best_scores:
        logger.info('==> Best [Top1: %.3f   Top5: %.3f   Sparsity:%.2f   NNZ-Params: %d on epoch: %d]',
                    score.top1, score.top5, score.sparsity, -score.params_nnz_cnt, score.epoch)<|MERGE_RESOLUTION|>--- conflicted
+++ resolved
@@ -428,27 +428,7 @@
         msglogger.debug('Optimizer Type: %s', type(optimizer))
         msglogger.debug('Optimizer Args: %s', optimizer.defaults)
 
-<<<<<<< HEAD
-    ending_epoch = args.epochs
-    if start_epoch >= ending_epoch:
-        msglogger.error(
-            'epoch count is too low, starting epoch is {} but total epochs set to {}'.format(
-            start_epoch, ending_epoch))
-        raise ValueError('Epochs parameter is too low. Nothing to do.')
-    return model, compression_scheduler, optimizer, start_epoch, ending_epoch
-=======
-    if args.compress:
-        # The main use-case for this sample application is CNN compression. Compression
-        # requires a compression schedule configuration file in YAML.
-        compression_scheduler = distiller.file_config(model, optimizer, args.compress, compression_scheduler,
-            (start_epoch-1) if args.resumed_checkpoint_path else None)
-        # Model is re-transferred to GPU in case parameters were added (e.g. PACTQuantizer)
-        model.to(args.device)
-    elif compression_scheduler is None:
-        compression_scheduler = distiller.CompressionScheduler(model)
-
     return model, compression_scheduler, optimizer, start_epoch, args.epochs
->>>>>>> 0520ffaf
 
 
 def create_activation_stats_collectors(model, *phases):
